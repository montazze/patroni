import logging
import os
import psycopg2
import shlex
import shutil
import subprocess
import time

from patroni.exceptions import PostgresConnectionException, PostgresException
from patroni.utils import Retry, RetryFailedError
from six.moves.urllib_parse import urlparse
from threading import Lock

logger = logging.getLogger(__name__)

ACTION_ON_START = "on_start"
ACTION_ON_STOP = "on_stop"
ACTION_ON_RESTART = "on_restart"
ACTION_ON_RELOAD = "on_reload"
ACTION_ON_ROLE_CHANGE = "on_role_change"


def parseurl(url):
    r = urlparse(url)
    ret = {
        'host': r.hostname,
        'port': r.port or 5432,
        'database': r.path[1:],
        'fallback_application_name': 'Patroni',
        'connect_timeout': 3,
        'options': '-c statement_timeout=2000',
    }
    if r.username:
        ret['user'] = r.username
    if r.password:
        ret['password'] = r.password
    return ret


class Postgresql:

    def __init__(self, config):
        self.config = config
        self.name = config['name']
        self.scope = config['scope']
        self.listen_addresses, self.port = config['listen'].split(':')
        self.data_dir = config['data_dir']
        self.replication = config['replication']
        self.superuser = config['superuser']
        self.admin = config['admin']
        self.pgpass = config.get('pgpass', None) or os.path.join(os.path.expanduser('~'), 'pgpass')
        self.pg_rewind = config.get('pg_rewind', {})
        self.callback = config.get('callbacks', {})
        self.use_slots = config.get('use_slots', True)
        self.schedule_load_slots = self.use_slots
        self.recovery_conf = os.path.join(self.data_dir, 'recovery.conf')
        self.configuration_to_save = (os.path.join(self.data_dir, 'pg_hba.conf'),
                                      os.path.join(self.data_dir, 'postgresql.conf'))
        self.postmaster_pid = os.path.join(self.data_dir, 'postmaster.pid')
        self.trigger_file = config.get('recovery_conf', {}).get('trigger_file', None) or 'promote'
        self.trigger_file = os.path.abspath(os.path.join(self.data_dir, self.trigger_file))

        self._pg_ctl = ['pg_ctl', '-w', '-D', self.data_dir]

        self.local_address = self.get_local_address()
        connect_address = config.get('connect_address', None) or self.local_address
        self.connection_string = 'postgres://{username}:{password}@{connect_address}/postgres'.format(
            connect_address=connect_address, **self.replication)

        self._connection = None
        self._cursor_holder = None
        self._need_rewind = False
        self._sysid = None
        self.replication_slots = []  # list of already existing replication slots
        self.retry = Retry(max_tries=-1, deadline=5, max_delay=1, retry_exceptions=PostgresConnectionException)

        self._state = 'stopped'
        self._state_lock = Lock()
        self._role = 'replica'
        self._role_lock = Lock()

        if self.is_running():
            self._state = 'running'
            self._role = 'master' if self.is_leader() else 'replica'

    @property
    def can_rewind(self):
        """ check if pg_rewind executable is there and that pg_controldata indicates
            we have either wal_log_hints or checksums turned on
        """
        # low-hanging fruit: check if pg_rewind configuration is there
        if not self.pg_rewind or\
           not (self.pg_rewind.get('username', '') and self.pg_rewind.get('password', '')):
            return False

        cmd = ['pg_rewind', '--help']
        try:
            ret = subprocess.call(cmd, stdout=open(os.devnull, 'w'), stderr=subprocess.STDOUT)
            if ret != 0:  # pg_rewind is not there, close up the shop and go home
                return False
        except OSError:
            return False
        # check if the cluster's configuration permits pg_rewind
        data = self.controldata()
        return data.get('wal_log_hints setting', 'off') == 'on' or data.get('Data page checksum version', '0') != '0'

    @property
    def sysid(self):
        if not self._sysid:
            data = self.controldata()
            self._sysid = data.get('Database system identifier', "")
        return self._sysid

    def require_rewind(self):
        self._need_rewind = True

    def get_local_address(self):
        listen_addresses = self.listen_addresses.split(',')
        local_address = listen_addresses[0].strip()  # take first address from listen_addresses

        for la in listen_addresses:
            if la.strip() in ['*', '0.0.0.0']:  # we are listening on *
                local_address = 'localhost'  # connection via localhost is preferred
                break
        return local_address + ':' + self.port

    def connection(self):
        if not self._connection or self._connection.closed != 0:
            r = parseurl('postgres://{}/postgres'.format(self.local_address))
            self._connection = psycopg2.connect(**r)
            self._connection.autocommit = True
        return self._connection

    def _cursor(self):
        if not self._cursor_holder or self._cursor_holder.closed or self._cursor_holder.connection.closed != 0:
            logger.info("established a new patroni connection to the postgres cluster")
            self._cursor_holder = self.connection().cursor()
        return self._cursor_holder

    def close_connection(self):
        if self._cursor_holder and self._cursor_holder.connection and self._cursor_holder.connection.closed == 0:
            self._cursor_holder.connection.close()
            logger.info("closed patroni connection to the postgresql cluster")

    def _query(self, sql, *params):
        cursor = None
        try:
            cursor = self._cursor()
            cursor.execute(sql, params)
            return cursor
        except psycopg2.Error as e:
            if cursor and cursor.connection.closed == 0:
                raise e
            if self.state == 'restarting':
                raise RetryFailedError('cluster is being restarted')
            raise PostgresConnectionException('connection problems')

    def query(self, sql, *params):
        try:
            return self.retry(self._query, sql, *params)
        except RetryFailedError as e:
            raise PostgresConnectionException(str(e))

    def data_directory_empty(self):
        return not os.path.exists(self.data_dir) or os.listdir(self.data_dir) == []

    def initialize(self):
        self.set_state('initalizing new cluster')
        ret = subprocess.call(self._pg_ctl + ['initdb', '-o', '--encoding=UTF8']) == 0
        if ret:
            self.write_pg_hba()
        else:
            self.set_state('initdb failed')
        return ret

    def delete_trigger_file(self):
        os.path.exists(self.trigger_file) and os.unlink(self.trigger_file)

    def write_pgpass(self, record):
        with open(self.pgpass, 'w') as f:
            os.fchmod(f.fileno(), 0o600)
            f.write('{host}:{port}:*:{user}:{password}\n'.format(**record))

        env = os.environ.copy()
        env['PGPASSFILE'] = self.pgpass
        return env

    def sync_from_leader(self, leader):
        r = parseurl(leader.conn_url)

        env = self.write_pgpass(r)
        return self.create_replica(r, env) == 0

    @staticmethod
    def build_connstring(conn):
        mconn = ""
        for param, val in conn.iteritems():
            mconn = mconn + "{0}={1} ".format(param, val)
            
        return mconn

    def create_replica(self, master_connection, env):
<<<<<<< HEAD
        # create the replica according to the replica_method
        # defined by the user.  this is a list, so we need to
        # loop through all methods the user supplies
        connstring = self.build_connstring(master_connection)
        env = os.environ.copy()
        env['PGPASSFILE'] = 'pgpass'
        # get list of replica methods from config
        replica_list = self.config.get('create_replica_method', 'basebackup')
        replica_methods = [rm.strip() for rm in replica_list.split(',')]
        # go through them in priority order
        for replica_method in replica_methods:
            # if the method is basebackup, then use the built-in
            if replica_method == "basebackup":
                ret = self.basebackup(connstring, env)
                if ret == 0:
                    # if basebackup succeeds, exit with success
                    return 0
            else:
                # user-defined method; check for configuration
                # not required, actually
                if replica_method in self.config:
                    # look to see if the user has supplied a full command path
                    # if not, use the method name as the command
                    if "command" in self.config[replica_method]:
                        cmd = self.config[replica_method]["command"]
                    else:
                        cmd = replica_method
                        
                    # get the rest of the replica config
                    method_config = self.config[replica_method].copy()
                    # remove the command and turn it into a shlex set
                    del method_config["command"]
                    # add the default parameters
                    method_config.update({"scope": self.scope, 
                                          "role" : "replica",
                                          "datadir" : self.data_dir,
                                          "connstring" : self.connstring})
                    params = ["--{0}={1}".format(arg, val) for arg, val in method_config.iteritems()]
                    
                try:
                    # call script with the full set of parameters
                    ret = subprocess.call(shlex.split(cmd) + shlex.split(method_config), env=env)
                    # if we succeeded, stop
                    if ret == 0:
                        return ret
                except Exception as e:
                    logger.exception('Error creating replica using method {0}: {1}'.format(replica_method, e.str))
                    ret = 1
                    
        # out of methods, return 1
        return 1
=======
        self.set_state('building replica from {host}:{port}'.format(**master_connection))
        connstring = self.build_connstring(master_connection)
        cmd = self.config['restore']
        try:
            ret = subprocess.call(shlex.split(cmd) + [self.scope, "replica", self.data_dir, connstring], env=env)
            self.delete_trigger_file()
        except:
            logger.exception('Error when creating replica')
            ret = 1
        if ret != 0:
            self.set_state('failed to build replica from {host}:{port}'.format(**master_connection))
        return ret
>>>>>>> 5ae6f3a5

    def is_leader(self):
        return not self.query('SELECT pg_is_in_recovery()').fetchone()[0]

    def is_running(self):
        return subprocess.call(' '.join(self._pg_ctl) + ' status > /dev/null 2>&1', shell=True) == 0

    def call_nowait(self, cb_name):
        """ pick a callback command and call it without waiting for it to finish """
        if not self.callback or cb_name not in self.callback:
            return False
        cmd = self.callback[cb_name]
        try:
            subprocess.Popen(shlex.split(cmd) + [cb_name, self.role, self.scope])
        except:
            logger.exception('callback %s %s %s %s failed', cmd, cb_name, self.role, self.scope)
            return False
        return True

    @property
    def role(self):
        with self._role_lock:
            return self._role

    def set_role(self, value):
        with self._role_lock:
            self._role = value

    @property
    def state(self):
        with self._state_lock:
            return self._state

    def set_state(self, value):
        with self._state_lock:
            self._state = value

    def start(self, block_callbacks=False):
        if self.is_running():
            logger.error('Cannot start PostgreSQL because one is already running.')
            return True

        self.set_role('replica' if os.path.exists(self.recovery_conf) else 'master')
        if os.path.exists(self.postmaster_pid):
            os.remove(self.postmaster_pid)
            logger.info('Removed %s', self.postmaster_pid)

        if not block_callbacks:
            self.set_state('starting')

        ret = subprocess.call(self._pg_ctl + ['start', '-o', self.server_options()]) == 0

        self.set_state('running' if ret else 'start failed')

        self.schedule_load_slots = ret and self.use_slots
        self.save_configuration_files()
        # block_callbacks is used during restart to avoid
        # running start/stop callbacks in addition to restart ones
        ret and not block_callbacks and self.call_nowait(ACTION_ON_START)
        return ret

    def checkpoint(self):
        try:
            r = parseurl('postgres://{}/postgres'.format(self.local_address))
            r['options'] = '-c statement_timeout=0'
            with psycopg2.connect(**r) as conn:
                conn.autocommit = True
                with conn.cursor() as cur:
                    cur.execute('CHECKPOINT')
        except:
            logging.exception('Exception during CHECKPOINT')

    def stop(self, mode='fast', block_callbacks=False):
        # make sure we close all connections established against
        # the former node, otherwise, we might get a stalled one
        # after kill -9, which would report incorrect data to
        # patroni.

        self.close_connection()
        if not self.is_running():
            if not block_callbacks:
                self.set_state('stopped')
            return True

        if block_callbacks:
            self.checkpoint()
        else:
            self.set_state('stopping')

        ret = subprocess.call(self._pg_ctl + ['stop', '-m', mode]) == 0
        # block_callbacks is used during restart to avoid
        # running start/stop callbacks in addition to restart ones
        if not ret:
            self.set_state('stop failed')
        elif not block_callbacks:
            self.set_state('stopped')
            self.call_nowait(ACTION_ON_STOP)
        return ret

    def reload(self):
        ret = subprocess.call(self._pg_ctl + ['reload']) == 0
        ret and self.call_nowait(ACTION_ON_RELOAD)
        return ret

    def restart(self):
        self.set_state('restarting')
        ret = self.stop(block_callbacks=True) and self.start(block_callbacks=True)
        if ret:
            self.call_nowait(ACTION_ON_RESTART)
        else:
            self.set_state('restart failed ({})'.format(self.state))
        return ret

    def server_options(self):
        options = "--listen_addresses='{}' --port={}".format(self.listen_addresses, self.port)
        for setting, value in self.config['parameters'].items():
            options += " --{}='{}'".format(setting, value)
        return options

    def is_healthy(self):
        if not self.is_running():
            logger.warning('Postgresql is not running.')
            return False
        return True

    def check_replication_lag(self, last_leader_operation):
        return (last_leader_operation if last_leader_operation else 0) - self.xlog_position() <=\
            self.config.get('maximum_lag_on_failover', 0)

    def write_pg_hba(self):
        with open(os.path.join(self.data_dir, 'pg_hba.conf'), 'a') as f:
            f.write('\nhost replication {username} {network} md5\n'.format(**self.replication))
            for line in self.config.get('pg_hba', []):
                if line.split()[0].strip() == 'hostssl' and self.config['parameters'].get('ssl', 'off').lower() != 'on':
                    continue
                f.write(line + '\n')

    @staticmethod
    def primary_conninfo(leader_url):
        r = parseurl(leader_url)
        return 'user={user} password={password} host={host} port={port} sslmode=prefer sslcompression=1'.format(**r)

    def check_recovery_conf(self, leader):
        if not os.path.isfile(self.recovery_conf):
            return False

        pattern = leader and leader.conn_url and self.primary_conninfo(leader.conn_url)

        with open(self.recovery_conf, 'r') as f:
            for line in f:
                if line.startswith('primary_conninfo'):
                    return pattern and (pattern in line)
        return not pattern

    def write_recovery_conf(self, leader):
        with open(self.recovery_conf, 'w') as f:
            f.write("""standby_mode = 'on'
recovery_target_timeline = 'latest'
""")
            if leader and leader.conn_url:
                f.write("""primary_conninfo = '{}'\n""".format(self.primary_conninfo(leader.conn_url)))
                if self.use_slots:
                    f.write("""primary_slot_name = '{}'\n""".format(self.name))
                for name, value in self.config.get('recovery_conf', {}).items():
                    f.write("{} = '{}'\n".format(name, value))

    def rewind(self, leader):
        # prepare pg_rewind connection
        r = parseurl(leader.conn_url)
        r.update(self.pg_rewind)
        r['user'] = r['username']
        env = self.write_pgpass(r)
        pc = "user={user} host={host} port={port} dbname=postgres sslmode=prefer sslcompression=1".format(**r)
        logger.info("running pg_rewind from {}".format(pc))
        pg_rewind = ['pg_rewind', '-D', self.data_dir, '--source-server', pc]
        try:
            ret = (subprocess.call(pg_rewind, env=env) == 0)
        except:
            ret = False
        if ret:
            self.write_recovery_conf(leader)
        return ret

    def controldata(self):
        """ return the contents of pg_controldata, or non-True value if pg_controldata call failed """
        result = {}
        try:
            data = subprocess.check_output(['pg_controldata', self.data_dir])
            if data:
                data = data.decode().splitlines()
                result = {l.split(':')[0].replace('Current ', '', 1): l.split(':')[1].strip() for l in data if l}
        except subprocess.CalledProcessError:
            logger.exception("Error when calling pg_controldata")
        finally:
            return result

    def read_postmaster_opts(self):
        """ returns the list of option names/values from postgres.opts, Empty dict if read failed or no file """
        result = {}
        try:
            with open(os.path.join(self.data_dir, "postmaster.opts")) as f:
                data = f.read()
                opts = [opt.strip('"\n') for opt in data.split(' "')]
                for opt in opts:
                    if '=' in opt and opt.startswith('--'):
                        name, val = opt.split('=', 1)
                        name = name.strip('-')
                        result[name] = val
        except IOError:
            logger.exception('Error when reading postmaster.opts')
        finally:
            return result

    def single_user_mode(self, command=None, options={}):
        """ run a given command in a single-user mode. If the command is empty - then just start and stop """
        cmd = ['postgres', '--single', '-D', self.data_dir]
        for opt in sorted(options):
            cmd.extend(['-c', '{0}={1}'.format(opt, options[opt])])
        # need a database name to connect
        cmd.append('postgres')
        p = subprocess.Popen(cmd, stdin=subprocess.PIPE, stdout=open(os.devnull, 'w'), stderr=subprocess.STDOUT)
        if p:
            command and p.communicate('{}\n'.format(command))
            p.stdin.close()
            return p.wait()
        return 1

    def cleanup_archive_status(self):
        status_dir = os.path.join(self.data_dir, 'pg_xlog', 'archive_status')
        if os.path.isdir(status_dir):
            for f in os.listdir(status_dir):
                path = os.path.join(status_dir, f)
                try:
                    if os.path.islink(path):
                        os.unlink(path)
                    elif os.path.isfile(path):
                        os.remove(path)
                except:
                    logger.exception("Unable to remove {}".format(path))

    def follow_the_leader(self, leader, recovery=False):
        if not self.check_recovery_conf(leader) or recovery:
            change_role = (self.role == 'master')

            self._need_rewind = (self._need_rewind or change_role) and self.can_rewind
            if self._need_rewind:
                logger.info("set the rewind flag after demote")
            self.write_recovery_conf(leader)
            if not leader or not self._need_rewind:  # do not rewind until the leader becomes available
                ret = self.restart()
            else:  # we have a leader and need to rewind
                if self.is_running():
                    self.stop()
                # at present, pg_rewind only runs when the cluster is shut down cleanly
                # and not shutdown in recovery. We have to remove the recovery.conf if present
                # and start/shutdown in a single user mode to emulate this.
                # XXX: if recovery.conf is linked, it will be written anew as a normal file.
                if os.path.islink(self.recovery_conf):
                    os.unlink(self.recovery_conf)
                else:
                    os.remove(self.recovery_conf)
                # Archived segments might be useful to pg_rewind,
                # clean the flags that tell we should remove them.
                self.cleanup_archive_status()
                # Start in a single user mode and stop to produce a clean shutdown
                opts = self.read_postmaster_opts()
                opts['archive_mode'] = 'on'
                opts['archive_command'] = 'false'
                self.single_user_mode(options=opts)
                if self.rewind(leader):
                    ret = self.start()
                else:
                    logger.error("unable to rewind the former master")
                    self.remove_data_directory()
                    ret = True
                self._need_rewind = False
            change_role and ret and self.call_nowait(ACTION_ON_ROLE_CHANGE)
            return ret
        else:
            return True

    def save_configuration_files(self):
        """
            copy postgresql.conf to postgresql.conf.backup to be able to retrive configuration files
            - originally stored as symlinks, those are normally skipped by pg_basebackup
            - in case of WAL-E basebackup (see http://comments.gmane.org/gmane.comp.db.postgresql.wal-e/239)
        """
        try:
            for f in self.configuration_to_save:
                os.path.isfile(f) and shutil.copy(f, f + '.backup')
        except:
            logger.exception('unable to create backup copies of configuration files')

    def restore_configuration_files(self):
        """ restore a previously saved postgresql.conf """
        try:
            for f in self.configuration_to_save:
                not os.path.isfile(f) and os.path.isfile(f+'.backup') and shutil.copy(f + '.backup', f)
        except:
            logger.exception('unable to restore configuration files from backup')

    def promote(self):
        if self.role == 'master':
            return True
        ret = subprocess.call(self._pg_ctl + ['promote']) == 0
        if ret:
            self.set_role('master')
            logger.info("cleared rewind flag after becoming the leader")
            self._need_rewind = False
            self.call_nowait(ACTION_ON_ROLE_CHANGE)
        return ret

    def demote(self):
        self.follow_the_leader(None)

    def create_replication_user(self):
        self.query('CREATE USER "{}" WITH REPLICATION ENCRYPTED PASSWORD %s'.format(
            self.replication['username']), self.replication['password'])

    def create_connection_users(self):
        if self.superuser:
            if 'username' in self.superuser:
                self.query('CREATE ROLE "{0}" WITH LOGIN SUPERUSER PASSWORD %s'.format(
                    self.superuser['username']), self.superuser['password'])
            else:
                rolsuper = self.query("""SELECT rolname FROM pg_authid WHERE rolsuper = 't'""").fetchone()[0]
                self.query('ALTER ROLE "{0}" WITH PASSWORD %s'.format(rolsuper), self.superuser['password'])
        if self.admin:
            self.query('CREATE ROLE "{0}" WITH LOGIN CREATEDB CREATEROLE PASSWORD %s'.format(
                self.admin['username']), self.admin['password'])

    def xlog_position(self):
        return self.query("""SELECT pg_xlog_location_diff(CASE WHEN pg_is_in_recovery()
                                                               THEN pg_last_xlog_replay_location()
                                                               ELSE pg_current_xlog_location()
                                                          END, '0/0')::bigint""").fetchone()[0]

    def load_replication_slots(self):
        if self.use_slots and self.schedule_load_slots:
            cursor = self.query("SELECT slot_name FROM pg_replication_slots WHERE slot_type='physical'")
            self.replication_slots = [r[0] for r in cursor]
            self.schedule_load_slots = False

    def sync_replication_slots(self, cluster):
        if self.use_slots:
            try:
                self.load_replication_slots()
                slots = [m.name for m in cluster.members if m.name != self.name] if self.role == 'master' else []
                # drop unused slots
                for slot in set(self.replication_slots) - set(slots):
                    self.query("""SELECT pg_drop_replication_slot(%s)
                                   WHERE EXISTS(SELECT 1 FROM pg_replication_slots
                                   WHERE slot_name = %s)""", slot, slot)

                # create new slots
                for slot in set(slots) - set(self.replication_slots):
                    self.query("""SELECT pg_create_physical_replication_slot(%s)
                                   WHERE NOT EXISTS (SELECT 1 FROM pg_replication_slots
                                   WHERE slot_name = %s)""", slot, slot)

                self.replication_slots = slots
            except:
                logger.exception('Exception when changing replication slots')

    def last_operation(self):
        return str(self.xlog_position())

    def bootstrap(self, current_leader=None):
        """
            Initially bootstrap PostgreSQL, either by creating a data
            directory with initdb, or by initalizing a replica from an
            exiting leader. Failure in the first case always leads to
            exception, since there is no point in continuing if initdb failed.
            In the second case, however, a False is returned on failure, since
            it is normal for the replica to retry a failed attempt to initialize
            from the master.
        """
        ret = False
        if not current_leader:
            ret = self.initialize() and self.start()
            if ret:
                self.create_replication_user()
                self.create_connection_users()
            else:
                raise PostgresException("Could not bootstrap master PostgreSQL")
        else:
            if self.sync_from_leader(current_leader):
                self.restore_configuration_files()
                self.write_recovery_conf(current_leader)
                ret = self.start()
        return ret

    def move_data_directory(self):
        if os.path.isdir(self.data_dir) and not self.is_running():
            try:
                new_name = '{0}_{1}'.format(self.data_dir, time.strftime('%Y-%m-%d-%H-%M-%S'))
                logger.info('renaming data directory to %s', new_name)
                os.rename(self.data_dir, new_name)
            except:
                logger.exception("Could not rename data directory %s", self.data_dir)

    def remove_data_directory(self):
        logger.info('Removing data directory: %s', self.data_dir)
        try:
            if os.path.islink(self.data_dir):
                os.unlink(self.data_dir)
            elif not os.path.exists(self.data_dir):
                return
            elif os.path.isfile(self.data_dir):
                os.remove(self.data_dir)
            elif os.path.isdir(self.data_dir):
                shutil.rmtree(self.data_dir)
        except:
            logger.exception('Could not remove data directory %s', self.data_dir)
            self.move_data_directory()
            
    def basebackup(self, master_connection, env):
        # creates a replica data dir using pg_basebackup.  
        # this is the default, built-in create_replica_method
        # tries twice, then returns failure (as 1)
        # uses "stream" as the xlog-method to avoid sync issues
        bbfailures = 0;
        maxfailures = 2;
        ret = 1
        while bbfailures < maxfailures:
            try:
                ret = subprocess.call(['pg_basebackup', '-R', '--pgdata=%s' % self.data_dir,
                            '--xlog-method=stream', "--dbname=%s" % master_connection],
                            env=env)
                if ret == 0:
                    break
                
            except Exception as e:
                logger.error('Error when fetching backup with pg_basebackup: {0}'.format(e))
                
            bbfailures += 1
            if bbfailures < maxfailures:
                logger.error('Trying again in 5 seconds')
            time.sleep(5)
                
        return ret<|MERGE_RESOLUTION|>--- conflicted
+++ resolved
@@ -200,7 +200,6 @@
         return mconn
 
     def create_replica(self, master_connection, env):
-<<<<<<< HEAD
         # create the replica according to the replica_method
         # defined by the user.  this is a list, so we need to
         # loop through all methods the user supplies
@@ -252,20 +251,6 @@
                     
         # out of methods, return 1
         return 1
-=======
-        self.set_state('building replica from {host}:{port}'.format(**master_connection))
-        connstring = self.build_connstring(master_connection)
-        cmd = self.config['restore']
-        try:
-            ret = subprocess.call(shlex.split(cmd) + [self.scope, "replica", self.data_dir, connstring], env=env)
-            self.delete_trigger_file()
-        except:
-            logger.exception('Error when creating replica')
-            ret = 1
-        if ret != 0:
-            self.set_state('failed to build replica from {host}:{port}'.format(**master_connection))
-        return ret
->>>>>>> 5ae6f3a5
 
     def is_leader(self):
         return not self.query('SELECT pg_is_in_recovery()').fetchone()[0]
