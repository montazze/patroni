import json
import logging
import psycopg2
import requests

from patroni.async_executor import AsyncExecutor
from patroni.exceptions import DCSError, PostgresConnectionException
from multiprocessing.pool import ThreadPool

logger = logging.getLogger(__name__)


class Ha:

    def __init__(self, patroni):
        self.patroni = patroni
        self.state_handler = patroni.postgresql
        self.dcs = patroni.dcs
        self.cluster = None
        self.old_cluster = None
        self._async_executor = AsyncExecutor()

    def load_cluster_from_dcs(self):
        cluster = self.dcs.get_cluster()

        # We want to keep the state of cluster when it was healhy
        if not cluster.is_unlocked() or not self.old_cluster:
            self.old_cluster = cluster
        self.cluster = cluster

    def acquire_lock(self):
        return self.dcs.attempt_to_acquire_leader()

    def update_lock(self):
        ret = self.dcs.update_leader()
        if ret:
            try:
                self.dcs.write_leader_optime(self.state_handler.last_operation())
            except:
                pass
        return ret

    def has_lock(self):
        lock_owner = self.cluster.leader and self.cluster.leader.name
        logger.info('Lock owner: %s; I am %s', lock_owner, self.state_handler.name)
        return lock_owner == self.state_handler.name

    def touch_member(self):
        data = {
            'conn_url': self.state_handler.connection_string,
            'api_url': self.patroni.api.connection_string,
            'state': self.state_handler.state,
            'role': self.state_handler.role
        }
        if data['state'] in ['running', 'restarting', 'starting']:
            try:
                data['xlog_location'] = self.state_handler.xlog_position()
            except:
                pass
        self.dcs.touch_member(json.dumps(data, separators=(',', ':')))

    def copy_backup_from_leader(self, leader):
        if self.state_handler.bootstrap(leader):
            logger.info('bootstrapped from leader')
        else:
            self.state_handler.stop('immediate')
            self.state_handler.remove_data_directory()
            logger.error('failed to bootstrap from leader')

    def bootstrap(self):
        if not self.cluster.is_unlocked():  # cluster already has leader
            self._async_executor.schedule('bootstrap from leader')
            self._async_executor.run_async(self.copy_backup_from_leader, args=(self.cluster.leader, ))
            return 'trying to bootstrap from leader'
        elif not self.cluster.initialize:  # no initialize key
            if self.dcs.initialize():  # race for initialization
                try:
                    self.state_handler.bootstrap()
                except:  # initdb or start failed
                    # remove initialization key and give a chance to other members
                    logger.info("removing initialize key after failed attempt to initialize the cluster")
                    self.dcs.cancel_initialization()
                    self.state_handler.stop('immediate')
                    self.state_handler.move_data_directory()
                    raise
                self.dcs.take_leader()
                return 'initialized a new cluster'
            else:
                return 'failed to acquire initialize lock'
        else:
            return 'waiting for leader to bootstrap'

    def recover(self):
        has_lock = self.has_lock()
<<<<<<< HEAD

        # try to see if we are the former master that crashed. If so - we likely need to run pg_rewind
        # in order to join the former standby being promoted.
        pg_controldata = self.state_handler.controldata()
        if not has_lock and pg_controldata.get('Database cluster state', '') == 'in production':  # crashed master
            self.state_handler.require_rewind()

        # XXX: should we call ha.follow_the_leader here instead?
        ret = self.state_handler.follow_the_leader(None if has_lock else self.cluster.leader, recovery=True)
        if has_lock:
            logger.info('started as readonly because i had the session lock')
            self.load_cluster_from_dcs()
        return True
=======
        self.state_handler.write_recovery_conf(None if has_lock else self.cluster.leader)
        if not self.state_handler.start():
            if not has_lock:
                return 'failed to start postgres'
            self.dcs.delete_leader()
            self.dcs.reset_cluster()
            return 'removed leader key after trying and failing to start postgres'
        if not has_lock:
            return 'started as a secondary'
        logger.info('started as readonly because i had the session lock')
        self.load_cluster_from_dcs()
>>>>>>> 2c863ce9

    def follow_the_leader(self, demote_reason, follow_reason, refresh=True):
        refresh and self.load_cluster_from_dcs()
        ret = demote_reason if self.state_handler.is_leader() else follow_reason
        leader = self.cluster.leader
        leader = None if (leader and leader.name) == self.state_handler.name else leader
        if not self.state_handler.check_recovery_conf(leader):
            self._async_executor.schedule('changing primary_conninfo and restarting')
            self._async_executor.run_async(self.state_handler.follow_the_leader, (leader, ))
        return ret

    def enforce_master_role(self, message, promote_message):
        if self.state_handler.is_leader() or self.state_handler.role == 'master':
            return message
        else:
            self.state_handler.promote()
            return promote_message

    @staticmethod
    def fetch_node_status(member):
        """This function perform http get request on member.api_url and fetches its status
        :returns: tuple(`member`, reachable, in_recovery, xlog_location)

        reachable - `!False` if the node is not reachable or is not responding with correct JSON
        in_recovery - `!True` if pg_is_in_recovery() == true
        xlog_location - value of `replayed_location` or `location` from JSON, dependin on its role."""

        try:
            response = requests.get(member.api_url, timeout=2, verify=False)
            logger.info('Got response from %s %s: %s', member.name, member.api_url, response.content)
            json = response.json()
            is_master = json['role'] == 'master'
            xlog_location = json['xlog']['location' if is_master else 'replayed_location']
            return (member, True, not is_master, xlog_location)
        except:
            logging.exception('request failed: GET %s', member.api_url)
        return (member, False, None, 0)

    def fetch_nodes_statuses(self, members):
        pool = ThreadPool(len(members))
        results = pool.map(self.fetch_node_status, members)  # Run API calls on members in parallel
        pool.close()
        pool.join()
        return results

    def _is_healthiest_node(self, members, check_replication_lag=True):
        """This method tries to determine whether I am healthy enough to became a new leader candidate or not."""

        if self.state_handler.is_leader():
            return True

        if check_replication_lag and not self.state_handler.check_replication_lag(self.cluster.last_leader_operation):
            return False  # Too far behind last reported xlog location on master

        # Prepare list of nodes to run check against
        members = [m for m in members if m.name != self.state_handler.name and m.api_url]

        if members:
            my_xlog_location = self.state_handler.xlog_position()
            for member, reachable, in_recovery, xlog_location in self.fetch_nodes_statuses(members):
                if reachable:  # If the node is unreachable it's not healhy
                    if not in_recovery:
                        logger.warning('Master (%s) is still alive', member.name)
                        return False
                    if my_xlog_location < xlog_location:
                        return False
        return True

    def is_failover_possible(self, members):
        ret = False
        members = [m for m in members if m.name != self.state_handler.name and m.api_url]
        if members:
            for member, reachable, in_recovery, xlog_location in self.fetch_nodes_statuses(members):
                if reachable:
                    ret = True  # TODO: check xlog_location
                else:
                    logger.info('Member %s is not reachable', member.name)
        else:
            logger.warning('manual failover: members list is empty')
        return ret

    def manual_failover_process_no_leader(self):
        failover = self.cluster.failover
        if failover.member:  # manual failover to specific member
            if failover.member == self.state_handler.name:  # manual failover to me
                return True

            # find specific node and check that it is healthy
            members = [m for m in self.cluster.members if m.name == failover.member]
            if members:
                member, reachable, in_recovery, xlog_location = self.fetch_node_status(members[0])
                if reachable:  # node is healthy
                    logger.info('manual failover: to %s, i am %s', member.name, self.state_handler.name)
                    return False
                # we wanted to failover to specific member but it is not healthy
                logger.warning('manual failover: member %s is unhealthy', member.name)

            # at this point we should consider all members as a candidates for failover
            # i.e. we assume that failover.member is None

        # try to pick some other members to failover and check that they are healthy
        if failover.leader:
            if self.state_handler.name == failover.leader:  # I was the leader
                # exclude me and desired member which is unhealthy (failover.member can be None)
                members = [m for m in self.cluster.members if m.name != failover.member]
                if self.is_failover_possible(members):  # check that there are healthy members
                    return False
                else:  # I was the leader and it looks like currently I am the only healthy member
                    return True

            # at this point we assume that our node is a candidate for a failover among all nodes except former leader

        # exclude former leader from the list (failover.leader can be None)
        members = [m for m in self.cluster.members if m.name != failover.leader]
        return self._is_healthiest_node(members, check_replication_lag=False)

    def is_healthiest_node(self):
        if self.cluster.failover:
            return self.manual_failover_process_no_leader()

        # run usual health check
        members = {m.name: m for m in self.cluster.members + self.old_cluster.members}
        return self._is_healthiest_node(members.values())

    def demote(self, delete_leader=True):
        if delete_leader:
            self.state_handler.stop()
            self.dcs.delete_leader()
            self.dcs.reset_cluster()
        self.state_handler.follow_the_leader(None)

    def process_manual_failover_from_leader(self):
        failover = self.cluster.failover
        if not failover.leader or failover.leader == self.state_handler.name:
            if not failover.member or failover.member != self.state_handler.name:
                members = [m for m in self.cluster.members if not failover.member or m.name == failover.member]
                if self.is_failover_possible(members):  # check that there are healthy members
                    self._async_executor.schedule('manual failover: demote')
                    self._async_executor.run_async(self.demote)
                    return 'manual failover: demoting myself'
                else:
                    logger.warning('manual failover: no healthy members found, failover is not possible')
            else:
                logger.warning('manual failover: I am already the leader, no need to failover')
        else:
            logger.warning('manual failover: leader name does not match: %s != %s',
                           self.cluster.failover.leader, self.state_handler.name)

        logger.info('Trying to clean up failover key')
        self.dcs.manual_failover('', '', self.cluster.failover.index)

    def process_unhealthy_cluster(self):
        if self.is_healthiest_node():
            if self.acquire_lock():
                if self.cluster.failover:
                    logger.info('Cleanning up failover key after acquiring leader lock...')
                    self.dcs.manual_failover('', '')
                return self.enforce_master_role('acquired session lock as a leader',
                                                'promoted self to leader by acquiring session lock')
            else:
                return self.follow_the_leader('demoted self due after trying and failing to obtain lock',
                                              'following new leader after trying and failing to obtain lock')
        else:
            return self.follow_the_leader('demoting self because i am not the healthiest node',
                                          'following a different leader because i am not the healthiest node')

    def process_healthy_cluster(self):
        if self.has_lock():
            if self.cluster.failover:
                msg = self.process_manual_failover_from_leader()
                if msg is not None:
                    return msg

            if self.update_lock():
                return self.enforce_master_role('no action.  i am the leader with the lock',
                                                'promoted self to leader because i had the session lock')
            else:
                # Either there is no connection to DCS or someone else acquired the lock
                logger.error('failed to update leader lock')
                self.load_cluster_from_dcs()
        else:
            logger.info('does not have lock')
        return self.follow_the_leader('demoting self because i do not have the lock and i was a leader',
                                      'no action.  i am a secondary and i am following a leader', False)

    def schedule(self, action):
        with self._async_executor:
            return self._async_executor.schedule(action)

    def restart_scheduled(self):
        return self._async_executor.scheduled_action == 'restart'

    def schedule_reinitialize(self):
        return self.schedule('reinitialize')

    def reinitialize_scheduled(self):
        return self._async_executor.scheduled_action == 'reinitialize'

    def restart(self):
        with self._async_executor:
            prev = self._async_executor.schedule('restart', True)
            if prev is not None:
                return (False, prev + ' already in progress')
        if self._async_executor.run(self.state_handler.restart):
            return (True, 'restarted successfully')
        else:
            return (False, 'restart failed')

    def reinitialize(self, cluster):
        self.state_handler.stop('immediate')
        self.state_handler.remove_data_directory()
        self.copy_backup_from_leader(cluster.leader)

    def process_scheduled_action(self):
        if self.reinitialize_scheduled():
            if self.cluster.is_unlocked():
                logger.error('Cluster has no leader, can not reinitialize')
                self._async_executor.reset_scheduled_action()
            elif self.has_lock():
                logger.error('I am the leader, can not reinitialize')
                self._async_executor.reset_scheduled_action()
            else:
                self._async_executor.run_async(self.reinitialize, args=(self.cluster, ))
                return 'reinitialize started'

    def handle_long_action_in_progress(self):
        if self.has_lock():
            if self.update_lock():
                return 'updated leader lock during ' + self._async_executor.scheduled_action
            else:
                return 'failed to update leader lock during ' + self._async_executor.scheduled_action
        elif self.cluster.is_unlocked():
            return 'not healthy enough for leader race'
        else:
            return self._async_executor.scheduled_action + ' in progress'

    def _run_cycle(self):
        try:
            self.load_cluster_from_dcs()

            self.touch_member()

            # cluster has leader key but not initialize key
            if not self.cluster.is_unlocked() and not self.cluster.initialize:
                self.dcs.initialize()  # fix it

            if self._async_executor.busy:
                return self.handle_long_action_in_progress()

            # currently it can trigger only reinitialize
            msg = self.process_scheduled_action()
            if msg is not None:
                return msg

            # is data directory empty?
            if self.state_handler.data_directory_empty():
                return self.bootstrap()  # new node
            # "bootstrap", but data directory is not empty
            elif not self.cluster.initialize and self.cluster.is_unlocked():
                self.dcs.initialize()

            # try to start dead postgres
            if not self.state_handler.is_healthy():
                msg = self.recover()
                if msg is not None:
                    return msg

            try:
                if self.cluster.is_unlocked():
                    return self.process_unhealthy_cluster()
                else:
                    return self.process_healthy_cluster()
            finally:
                self.state_handler.sync_replication_slots(self.cluster)
        except DCSError:
            logger.error('Error communicating with DCS')
            if self.state_handler.is_running() and self.state_handler.is_leader():
                self.demote(delete_leader=False)
                return 'demoted self because DCS is not accessible and i was a leader'
        except (psycopg2.Error, PostgresConnectionException):
            logger.exception('Error communicating with Postgresql. Will try again later')

    def run_cycle(self):
        with self._async_executor:
            return self._run_cycle()<|MERGE_RESOLUTION|>--- conflicted
+++ resolved
@@ -92,7 +92,6 @@
 
     def recover(self):
         has_lock = self.has_lock()
-<<<<<<< HEAD
 
         # try to see if we are the former master that crashed. If so - we likely need to run pg_rewind
         # in order to join the former standby being promoted.
@@ -100,15 +99,11 @@
         if not has_lock and pg_controldata.get('Database cluster state', '') == 'in production':  # crashed master
             self.state_handler.require_rewind()
 
-        # XXX: should we call ha.follow_the_leader here instead?
+        # XXX: follow the leader calls stop, which might take quite some time.
+        # perhaps we should run sync asynchronously
+        # (we still need the exit code from follow_the_leader)
         ret = self.state_handler.follow_the_leader(None if has_lock else self.cluster.leader, recovery=True)
-        if has_lock:
-            logger.info('started as readonly because i had the session lock')
-            self.load_cluster_from_dcs()
-        return True
-=======
-        self.state_handler.write_recovery_conf(None if has_lock else self.cluster.leader)
-        if not self.state_handler.start():
+        if not ret:
             if not has_lock:
                 return 'failed to start postgres'
             self.dcs.delete_leader()
@@ -118,7 +113,6 @@
             return 'started as a secondary'
         logger.info('started as readonly because i had the session lock')
         self.load_cluster_from_dcs()
->>>>>>> 2c863ce9
 
     def follow_the_leader(self, demote_reason, follow_reason, refresh=True):
         refresh and self.load_cluster_from_dcs()
