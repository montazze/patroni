import logging
import os
import psycopg2
import re
import time
import urlparse


logger = logging.getLogger(__name__)


def parseurl(url):
    r = urlparse.urlparse(url)
    return {
        'hostname': r.hostname,
        'port': r.port or 5432,
        'username': r.username,
        'password': r.password,
    }


class Postgresql:

<<<<<<< HEAD
    def __init__(self, config, aws_host_address=None):
        self.name = config["name"]
        self.host, self.port = config["listen"].split(":")
        self.data_dir = config["data_dir"]
        self.replication = config["replication"]
        self.superuser = config.get('superuser')
        self.admin = config.get('admin')

        self.config = config

        self.cursor_holder = None
        connection_host = aws_host_address or self.host
        self.connection_string = "postgres://%s:%s@%s:%s/postgres" % (self.replication["username"], self.replication["password"], connection_host, self.port)
=======
    def __init__(self, config):
        self.name = config['name']
        self.data_dir = config['data_dir']
        self.replication = config['replication']
        self.recovery_conf = os.path.join(self.data_dir, 'recovery.conf')
        self._pg_ctl = 'pg_ctl -w -D ' + self.data_dir

        self.config = config

        self.connection_string = 'postgres://{username}:{password}@{listen}/postgres'.format(
            listen=self.config['listen'], **self.replication)
>>>>>>> 810808a6

        self.conn = None
        self.cursor_holder = None

    def cursor(self):
        if not self.cursor_holder:
            self.conn = psycopg2.connect('postgres://{}/postgres'.format(self.config['listen']))
            self.conn.autocommit = True
            self.cursor_holder = self.conn.cursor()

        return self.cursor_holder

    def disconnect(self):
        try:
            self.conn.close()
        except:
            logger.exception('Error disconnecting')

    def query(self, sql, *params):
        max_attempts = 0
        while True:
            try:
                self.cursor().execute(sql, params)
                break
            except psycopg2.OperationalError as e:
                if self.conn:
                    self.disconnect()
                self.cursor_holder = None
                if max_attempts > 4:
                    raise e
                max_attempts += 1
                time.sleep(5)
        return self.cursor()

    def data_directory_empty(self):
        return not os.path.exists(self.data_dir) or os.listdir(self.data_dir) == []

    def initialize(self):
        if os.system(self._pg_ctl + ' initdb') == 0:
            self.write_pg_hba()

            return True

        return False

    def sync_from_leader(self, leader):
        r = parseurl(leader['address'])

        pgpass = 'pgpass'
        with open(pgpass, 'w') as f:
            os.fchmod(f.fileno(), 0600)
            f.write('{hostname}:{port}:*:{username}:{password}\n'.format(**r))

        return os.system('PGPASSFILE={pgpass} pg_basebackup -R -D {data_dir} --host={hostname} --port={port} -U {username}'.format(
            pgpass=pgpass, data_dir=self.data_dir, **r)) == 0

    def is_leader(self):
        return not self.query('SELECT pg_is_in_recovery()').fetchone()[0]

    def is_running(self):
        return os.system(self._pg_ctl + ' status > /dev/null') == 0

    def start(self):
        if self.is_running():
            logger.error('Cannot start PostgreSQL because one is already running.')
            return False

        pid_path = os.path.join(self.data_dir, 'postmaster.pid')
        if os.path.exists(pid_path):
            os.remove(pid_path)
            logger.info('Removed %s', pid_path)

        return os.system(self._pg_ctl + ' start -o "{}"'.format(self.server_options())) == 0

    def stop(self):
        return os.system(self._pg_ctl + ' stop') != 0

    def reload(self):
        return os.system(self._pg_ctl + ' reload') == 0

    def restart(self):
        return os.system(self._pg_ctl + ' restart -m fast') == 0

    def server_options(self):
        host, port = self.config['listen'].split(':')
        options = '--listen_addresses={} --port={}'.format(host, port)
        for setting, value in self.config['parameters'].iteritems():
            options += " --{}='{}'".format(setting, value)
        return options

    def is_healthy(self):
        if not self.is_running():
            logger.warning('Postgresql is not running.')
            return False

        return True

    def is_healthiest_node(self, members):
        for member in members:
            if member['hostname'] == self.name:
                continue
            try:
                member_conn = psycopg2.connect(member['address'])
                member_conn.autocommit = True
                member_cursor = member_conn.cursor()
                member_cursor.execute(
                    'SELECT %s::pg_lsn - pg_last_xlog_replay_location() AS bytes', (self.xlog_position(), ))
                xlog_diff = member_cursor.fetchone()[0]
                logger.info([self.name, member['hostname'], xlog_diff])
                if xlog_diff < 0:
                    member_cursor.close()
                    return False
                member_cursor.close()
            except psycopg2.OperationalError:
                continue
        return True

    def replication_slot_name(self):
        member = os.environ.get("MEMBER")
        (member, _) = re.subn(r'[^a-z0-9]+', r'_', member)
        return member

    def write_pg_hba(self):
<<<<<<< HEAD
        f = open("%s/pg_hba.conf" % self.data_dir, "a")
        f.write("host replication %(username)s %(network)s md5" %
                {"username": self.replication["username"], "network": self.replication["network"]})
        # allow TCP connections from the host's own address
        f.write("\nhost postgres postgres samehost trust\n")
        # allow TCP connections from the rest of the world with a password
        f.write("\nhost all all 0.0.0.0/0 md5\n")
        f.close()
=======
        with open(os.path.join(self.data_dir, 'pg_hba.conf'), 'a') as f:
            f.write('host replication {username} {network} md5'.format(**self.replication))
>>>>>>> 810808a6

    @staticmethod
    def primary_conninfo(leader_url):
        r = parseurl(leader_url)
        return 'user={username} password={password} host={hostname} port={port} sslmode=prefer sslcompression=1'.format(**r)

    def check_recovery_conf(self, leader_hash):
        if not os.path.isfile(self.recovery_conf):
            return False

        pattern = leader_hash and 'address' in leader_hash and self.primary_conninfo(leader_hash['address'])

        with open(self.recovery_conf, 'r') as f:
            for line in f:
                if line.startswith('primary_conninfo'):
                    if not pattern:
                        return False
                    return pattern in line

        return not pattern

    def write_recovery_conf(self, leader_hash):
        with open(self.recovery_conf, 'w') as f:
            f.write("""standby_mode = 'on'
recovery_target_timeline = 'latest'
""")
            if leader_hash and 'address' in leader_hash:
                f.write("""
primary_slot_name = '{}'
primary_conninfo = '{}'
""".format(self.name, self.primary_conninfo(leader_hash['address'])))
                for name, value in self.config.get('recovery_conf', {}).iteritems():
                    f.write("{} = '{}'\n".format(name, value))

    def follow_the_leader(self, leader_hash):
        if self.check_recovery_conf(leader_hash):
            return
        self.write_recovery_conf(leader_hash)
        self.restart()

    def promote(self):
        return os.system(self._pg_ctl + ' promote') == 0

    def demote(self, leader):
        self.follow_the_leader(leader)

    def create_replication_user(self):
        self.query('CREATE USER "{}" WITH REPLICATION ENCRYPTED PASSWORD %s'.format(
            self.replication['username']), self.replication['password'])

    def create_connection_users(self):
        if self.superuser:
            if 'username' in self.superuser:
                self.query("CREATE ROLE \"{0}\" LOGIN SUPERUSER PASSWORD '{1}';".format(self.superuser["username"], self.superuser["password"]))
            else:
                self.query("ALTER ROLE postgres PASSWORD '{0}';".format(self.superuser['password']))
        if self.admin:
            self.query("CREATE ROLE \"{0}\" LOGIN CREATEDB CREATEROLE PASSWORD '{1}';".format(self.admin["username"], self.admin["password"]))

    def xlog_position(self):
        return self.query('SELECT pg_last_xlog_replay_location()').fetchone()[0]<|MERGE_RESOLUTION|>--- conflicted
+++ resolved
@@ -21,33 +21,21 @@
 
 class Postgresql:
 
-<<<<<<< HEAD
     def __init__(self, config, aws_host_address=None):
-        self.name = config["name"]
-        self.host, self.port = config["listen"].split(":")
-        self.data_dir = config["data_dir"]
-        self.replication = config["replication"]
-        self.superuser = config.get('superuser')
-        self.admin = config.get('admin')
-
-        self.config = config
-
-        self.cursor_holder = None
-        connection_host = aws_host_address or self.host
-        self.connection_string = "postgres://%s:%s@%s:%s/postgres" % (self.replication["username"], self.replication["password"], connection_host, self.port)
-=======
-    def __init__(self, config):
         self.name = config['name']
+        self.host, self.port = config['listen'].split(':')
         self.data_dir = config['data_dir']
         self.replication = config['replication']
+        self.superuser = config['superuser']
+        self.admin = config['admin']
         self.recovery_conf = os.path.join(self.data_dir, 'recovery.conf')
         self._pg_ctl = 'pg_ctl -w -D ' + self.data_dir
 
         self.config = config
 
-        self.connection_string = 'postgres://{username}:{password}@{listen}/postgres'.format(
-            listen=self.config['listen'], **self.replication)
->>>>>>> 810808a6
+        connection_host = aws_host_address or self.host
+        self.connection_string = 'postgres://{username}:{password}@{host}:{port}/postgres'.format(
+            host=connection_host, port=self.port, **self.replication)
 
         self.conn = None
         self.cursor_holder = None
@@ -132,8 +120,7 @@
         return os.system(self._pg_ctl + ' restart -m fast') == 0
 
     def server_options(self):
-        host, port = self.config['listen'].split(':')
-        options = '--listen_addresses={} --port={}'.format(host, port)
+        options = '--listen_addresses={} --port={}'.format(self.host, self.port)
         for setting, value in self.config['parameters'].iteritems():
             options += " --{}='{}'".format(setting, value)
         return options
@@ -171,19 +158,12 @@
         return member
 
     def write_pg_hba(self):
-<<<<<<< HEAD
-        f = open("%s/pg_hba.conf" % self.data_dir, "a")
-        f.write("host replication %(username)s %(network)s md5" %
-                {"username": self.replication["username"], "network": self.replication["network"]})
-        # allow TCP connections from the host's own address
-        f.write("\nhost postgres postgres samehost trust\n")
-        # allow TCP connections from the rest of the world with a password
-        f.write("\nhost all all 0.0.0.0/0 md5\n")
-        f.close()
-=======
         with open(os.path.join(self.data_dir, 'pg_hba.conf'), 'a') as f:
             f.write('host replication {username} {network} md5'.format(**self.replication))
->>>>>>> 810808a6
+            # allow TCP connections from the host's own address
+            f.write("\nhost postgres postgres samehost trust\n")
+            # allow TCP connections from the rest of the world with a password
+            f.write("\nhost all all 0.0.0.0/0 md5\n")
 
     @staticmethod
     def primary_conninfo(leader_url):
@@ -237,11 +217,13 @@
     def create_connection_users(self):
         if self.superuser:
             if 'username' in self.superuser:
-                self.query("CREATE ROLE \"{0}\" LOGIN SUPERUSER PASSWORD '{1}';".format(self.superuser["username"], self.superuser["password"]))
+                self.query("CREATE ROLE \"{0}\" LOGIN SUPERUSER PASSWORD '{1}';".format(
+                    self.superuser["username"], self.superuser["password"]))
             else:
                 self.query("ALTER ROLE postgres PASSWORD '{0}';".format(self.superuser['password']))
         if self.admin:
-            self.query("CREATE ROLE \"{0}\" LOGIN CREATEDB CREATEROLE PASSWORD '{1}';".format(self.admin["username"], self.admin["password"]))
+            self.query("CREATE ROLE \"{0}\" LOGIN CREATEDB CREATEROLE PASSWORD '{1}';".format(
+                self.admin["username"], self.admin["password"]))
 
     def xlog_position(self):
         return self.query('SELECT pg_last_xlog_replay_location()').fetchone()[0]